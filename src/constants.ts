--- conflicted
+++ resolved
@@ -1,9 +1,4 @@
-<<<<<<< HEAD
-// Wallet Connect ChainId for Elrond blockchain
-export const WALLETCONNECT_ELROND_CHAIN_ID = 508;
-// Wallet Connect Namespace for Elrond blockchain
-export const WALLETCONNECT_ELROND_NAMESPACE = "elrond";
-=======
 // Wallet Connect chain ID for MultiversX
 export const WALLETCONNECT_MULTIVERSX_CHAIN_ID = 508;
->>>>>>> efd16ed8
+// Wallet Connect Namespace for Elrond blockchain
+export const WALLETCONNECT_ELROND_NAMESPACE = "elrond";